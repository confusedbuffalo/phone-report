{
    "Belgium": {
        "name": "België / Belgique / Belgien",
        "divisions": {
            "Vlaanderen": 53134,
            "Région de Bruxelles-Capitale - Brussels Hoofdstedelijk Gewest": 54094,
            "Wallonie": 90348
        },
        "countryCode": "BE",
        "locale": "en"
    },
    "Germany": {
        "name": "Deutschland",
        "divisions": {
            "Baden-Württemberg": 62611,
            "Bayern": 2145268,
            "Berlin": 62422,
            "Brandenburg": 62504,
            "Bremen": 62718,
            "Hamburg": 62782,
            "Hessen": 62650,
            "Mecklenburg-Vorpommern": 28322,
            "Niedersachsen": 62771,
            "Nordrhein-Westfalen": 62761,
            "Rheinland-Pfalz": 62341,
            "Saarland": 62372,
            "Sachsen": 62467,
            "Sachsen-Anhalt": 62607,
            "Schleswig-Holstein": 51529,
            "Thüringen": 62366
        },
        "countryCode": "DE",
        "locale": "de-DE",
        "subdivisionAdminLevel": 5
    },
    "France": {
        "name": "France",
        "divisions": {
            "Auvergne-Rhône-Alpes": 3792877,
            "Bourgogne – Franche-Comté": 3792878,
            "Brittany": 102740,
            "Centre-Val de Loire": 8640,
            "Corsica": 76910,
            "Grand Est": 3792876,
            "Hauts-de-France": 4217435,
            "Ile-de-France": 8649,
            "Normandy": 3793170,
            "Nouvelle-Aquitaine": 3792880,
            "Occitania": 3792883,
            "Pays de la Loire": 8650,
            "Provence-Alpes-Côte d'Azur": 8654
        },
        "countryCode": "FR",
        "locale": "fr-FR",
        "subdivisionAdminLevel": 6
    },
    "Italia": {
        "name": "Italia",
        "divisionMap": {
            "Centro": {
                "Lazio": 40784,
                "Toscana": 41977,
                "Umbria": 42004,
                "Marche": 53060
            },
            "Isole": {
                "Sicilia": 39152,
                "Sardigna/Sardegna": 7361997
            },
            "Nord-Est": {
                "Emilia-Romagna": 42611,
                "Veneto": 43648,
                "Trentino-Alto Adige/Südtirol": 45757,
                "Friuli-Venezia Giulia": 179296
            },
            "Nord-Ovest": {
                "Piemonte": 44874,
                "Lombardia": 44879,
                "Valle d'Aosta / Vallée d'Aoste": 45155,
                "Liguria": 301482
            },
            "Sud": {
                "Puglia": 40095,
                "Basilicata": 40137,
                "Campania": 40218,
                "Molise": 41256,
                "Abruzzo": 53937,
                "Calabria": 1783980
            }
        },
        "countryCode": "IT",
        "locale": "it-IT"
    },
    "Lesotho": {
        "name": "Lesotho",
        "divisions": {
            "Lesotho": 2093234
        },
        "countryCode": "LS",
        "locale": "en-ZA"
    },
    "Nederland": {
        "name": "Nederland",
        "divisions": {
            "Drenthe": 47540,
            "Flevoland": 47407,
            "Fryslân (Friesland)": 47381,
            "Gelderland": 47554,
            "Groningen": 47826,
            "Limburg": 47793,
            "Noord-Brabant": 47696,
            "Noord-Holland": 47654,
            "Overijssel": 47608,
            "Zuid-Holland": 47772,
            "Utrecht": 47667,
            "Zeeland": 47806
        },
        "countryCode": "NL",
        "locale": "nl-NL"
    },
    "Poland": {
        "name": "Polska",
        "divisions": {
            "województwo dolnośląskie": 224457,
            "województwo kujawsko-pomorskie": 223407,
            "województwo lubelskie": 130919,
            "województwo lubuskie": 130969,
            "województwo łódzkie": 224458,
            "województwo małopolskie": 224459,
            "województwo mazowieckie": 130935,
            "województwo opolskie": 224460,
            "województwo podkarpackie": 130957,
            "województwo podlaskie": 224461,
            "województwo pomorskie": 130975,
            "województwo śląskie": 224462,
            "województwo świętokrzyskie": 130914,
            "województwo warmińsko-mazurskie": 223408,
            "województwo wielkopolskie": 130971,
            "województwo zachodniopomorskie": 104401
        },
        "countryCode": "PL",
        "locale": "en",
        "subdivisionAdminLevel": 6
    },
    "South Africa": {
        "name": "South Africa",
        "divisions": {
            "Eastern Cape": 4782250,
            "Free State": 92417,
            "Gauteng": 349344,
            "KwaZulu-Natal": 349390,
            "Limpopo": 349547,
            "Mpumalanga": 349556,
            "North West": 349519,
            "Northern Cape": 86720,
            "Western Cape": 80501
        },
        "countryCode": "ZA",
        "locale": "en-ZA"
    },
    "Switzerland": {
        "name": "Schweiz / Suisse / Svizzera / Svizra",
        "divisions": {
            "Aargau": 1686359,
            "Appenzell Ausserrhoden": 1686649,
            "Appenzell Innerrhoden": 1686666,
            "Basel-Landschaft": 1686366,
            "Basel-Stadt": 1699639,
            "Bern / Berne": 1686344,
            "Fribourg / Freiburg": 1698314,
            "Genève": 1702419,
            "Glarus": 1685673,
            "Graubünden / Grischun / Grigioni": 1686631,
            "Jura": 1697347,
            "Luzern": 1685677,
            "Neuchâtel": 1702420,
            "Nidwalden": 1686449,
            "Obwalden": 1686448,
            "Schaffhausen": 1696112,
            "Schwyz": 1688583,
            "Solothurn": 1701133,
            "St. Gallen": 1687006,
            "Thurgau": 1693811,
            "Ticino": 1687730,
            "Uri": 1693971,
            "Valais / Wallis": 1686699,
            "Vaud": 1702421,
            "Zug": 1686447,
            "Zürich": 1690227
        },
        "countryCode": "CH",
        "locale": "en"
    },
    "Spain": {
        "name": "España",
        "divisions": {
            "Andalucía": 349044,
            "Aragón": 349045,
            "Asturias": 349033,
            "Islas Baleares": 348981,
            "Islas Canarias": 349048,
            "Cantabria": 349013,
            "Castilla-La Mancha": 349052,
            "Castilla y León": 349041,
            "Cataluña": 349053,
            "Comunidad Valenciana": 349043,
            "Extremadura": 349050,
            "Galicia": 349036,
            "La Rioja": 348991,
            "Comunidad de Madrid": 349055,
            "Región de Murcia": 349047,
            "Comunidad Foral de Navarra": 349027,
            "País Vasco": 349042,
            "Ceuta": 1154756,
            "Melilla": 1154757
        },
        "countryCode": "ES",
        "locale": "es-ES",
        "subdivisionAdminLevel": 6
    },
    "United Kingdom": {
        "name": "United Kingdom",
<<<<<<< HEAD
        "divisionMap": {
=======
        "divisions": {
>>>>>>> b202e2bb
            "East Midlands": 151279,
            "East of England": 151336,
            "Greater London": 175342,
            "North East England": 151164,
            "North West England": 151261,
            "South East England": 151304,
            "South West England": 151339,
            "West Midlands": 151283,
            "Yorkshire and the Humber": 151012,
            "Northern Ireland": 156393,
            "Scotland": 58446,
            "Wales": 58437
        },
        "countryCode": "GB",
        "locale": "en-GB"
    },
    "United States Of America": {
        "name": "United States Of America",
        "countryCode": "US",
        "locale": "en-US",
        "divisions": {
            "Alabama": 161950,
            "Alaska": 1116270,
            "American Samoa": 2177187,
            "Arizona": 162018,
            "Arkansas": 161646,
            "California": 165475,
            "Colorado": 161961,
            "Connecticut": 165794,
            "Delaware": 162110,
            "District of Columbia": 162069,
            "Florida": 162050,
            "Georgia": 161957,
            "Guam": 306001,
            "Hawaii": 166563,
            "Idaho": 162116,
            "Illinois": 122586,
            "Indiana": 161816,
            "Iowa": 161650,
            "Kansas": 161644,
            "Kentucky": 161655,
            "Louisiana": 224922,
            "Maine": 63512,
            "Maryland": 162112,
            "Massachusetts": 61315,
            "Michigan": 165789,
            "Minnesota": 165471,
            "Mississippi": 161943,
            "Missouri": 161638,
            "Montana": 162115,
            "Nebraska": 161648,
            "Nevada": 165473,
            "New Hampshire": 67213,
            "New Jersey": 224951,
            "New Mexico": 162014,
            "New York": 61320,
            "North Carolina": 224045,
            "North Dakota": 161653,
            "Northern Mariana Islands": 306004,
            "Ohio": 162061,
            "Oklahoma": 161645,
            "Oregon": 165476,
            "Pennsylvania": 162109,
            "Puerto Rico": 4422604,
            "Rhode Island": 392915,
            "South Carolina": 224040,
            "South Dakota": 161652,
            "Tennessee": 161838,
            "Texas": 114690,
            "United States Virgin Islands": 286898,
            "Utah": 161993,
            "Vermont": 60759,
            "Virginia": 224042,
            "Washington": 165479,
            "West Virginia": 162068,
            "Wisconsin": 165466,
            "Wyoming": 161991
        }
    }
}<|MERGE_RESOLUTION|>--- conflicted
+++ resolved
@@ -220,11 +220,7 @@
     },
     "United Kingdom": {
         "name": "United Kingdom",
-<<<<<<< HEAD
-        "divisionMap": {
-=======
-        "divisions": {
->>>>>>> b202e2bb
+        "divisions": {
             "East Midlands": 151279,
             "East of England": 151336,
             "Greater London": 175342,
