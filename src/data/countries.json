--- conflicted
+++ resolved
@@ -9,31 +9,6 @@
         "countryCode": "BE",
         "locale": "en"
     },
-<<<<<<< HEAD
-    "Germany": {
-        "name": "Deutschland",
-        "divisions": {
-            "Baden-Württemberg": 62611,
-            "Bayern": 2145268,
-            "Berlin": 62422,
-            "Brandenburg": 62504,
-            "Bremen": 62718,
-            "Hamburg": 62782,
-            "Hessen": 62650,
-            "Mecklenburg-Vorpommern": 28322,
-            "Niedersachsen": 62771,
-            "Nordrhein-Westfalen": 62761,
-            "Rheinland-Pfalz": 62341,
-            "Saarland": 62372,
-            "Sachsen": 62467,
-            "Sachsen-Anhalt": 62607,
-            "Schleswig-Holstein": 51529,
-            "Thüringen": 62366
-        },
-        "countryCode": "DE",
-        "locale": "de-DE",
-        "subdivisionAdminLevel": 5
-=======
     "Deutschland": {
         "name": "Deutschland",
         "divisionMap": {
@@ -130,7 +105,6 @@
         "countryCode": "ES",
         "locale": "es-ES",
         "subdivisionAdminLevel": 6
->>>>>>> 6d1e7202
     },
     "France": {
         "name": "France",
@@ -291,21 +265,6 @@
     },
     "United Kingdom": {
         "name": "United Kingdom",
-<<<<<<< HEAD
-        "divisions": {
-            "East Midlands": 151279,
-            "East of England": 151336,
-            "Greater London": 175342,
-            "North East England": 151164,
-            "North West England": 151261,
-            "South East England": 151304,
-            "South West England": 151339,
-            "West Midlands": 151283,
-            "Yorkshire and the Humber": 151012,
-            "Northern Ireland": 156393,
-            "Scotland": 58446,
-            "Wales": 58437
-=======
         "divisionMap": {
             "England": {
                 "East Midlands": 151279,
@@ -327,7 +286,6 @@
             "Wales": {
                 "Wales": 58437
             }
->>>>>>> 6d1e7202
         },
         "countryCode": "GB",
         "locale": "en-GB"
